"""DNS validation tool for CraftX.py."""

import dns.exception
import dns.resolver

from .base_tool import BaseTool


class DNSValidator(BaseTool):
    """Tool for validating DNS resolution of domain names."""

    def __init__(self):
        super().__init__()
        self.description = "Validate DNS resolution for domain names"
        self.version = "1.0.0"
        self.parameters = {
            "domain": {
                "type": "string",
                "description": "Domain name to validate",
                "required": True
            },
            "record_type": {
                "type": "string",
                "description": ("Type of DNS record to retrieve " +
                                "(A, AAAA, MX, TXT, etc.). Defaults to A."),
                "required": False,
                "default": "A"
            }
        }

<<<<<<< HEAD
def run(self, domain: str = None, record_type: str = "A", **kwargs) -> str:
    """Validate DNS resolution for a domain.

    Args:
        domain: The domain name to validate
        record_type: The type of DNS record to retrieve (e.g., "A", "AAAA", "MX", "TXT").
        Defaults to "A".
        **kwargs: Additional parameters (ignored)

    Returns:
        DNS validation result
    """
    if not domain:
        return "❌ Domain parameter is required."

    if not domain.strip():
        return "❌ Domain cannot be empty."

    try:
        resolver = dns.resolver.Resolver()
        resolver.timeout = 5
        resolver.lifetime = 5
        answers = resolver.resolve(domain.strip(), record_type.strip().upper())
        result = f"✅ {record_type.strip().upper()} records for {domain}:\n"
        for rdata in answers:
            result += f"- {rdata}\n"
        return result
    except dns.resolver.NoAnswer:
        return f"❌ No {record_type.strip().upper()} records found for {domain}."
    except dns.exception.DNSException as e:
        return f"❌ DNS query failed for {domain} ({record_type.strip().upper()}): {str(e)}"
=======
    def run(self, domain: str = None, record_type: str = "A", **kwargs) -> str:
        """Validate DNS resolution for a domain.

        Args:
            domain: The domain name to validate
 record_type: The type of DNS record to retrieve (e.g., "A", "AAAA", "MX", "TXT").
 Defaults to "A".
            **kwargs: Additional parameters (ignored)

        Returns:
            DNS validation result
        """
        if not domain:
            return "❌ Domain parameter is required."

        if not domain.strip():
            return "❌ Domain cannot be empty."

        try:
            resolver = dns.resolver.Resolver()
            resolver.timeout = 5
            resolver.lifetime = 5
            answers = resolver.resolve(
                domain.strip(), record_type.strip().upper())
            result = f"✅ {record_type.strip().upper()} records for {domain}:\n"
            for rdata in answers:
                result += f"- {rdata}\n"
            return result
        except dns.resolver.NoAnswer:
            return f"❌ No {record_type.strip().upper()} records found for {domain}."
        except dns.exception.DNSException as e:
            return f"❌ DNS query failed for {domain} ({record_type.strip().upper()}): {str(e)}"
>>>>>>> 3dc26ae3
<|MERGE_RESOLUTION|>--- conflicted
+++ resolved
@@ -28,7 +28,6 @@
             }
         }
 
-<<<<<<< HEAD
 def run(self, domain: str = None, record_type: str = "A", **kwargs) -> str:
     """Validate DNS resolution for a domain.
 
@@ -38,59 +37,25 @@
         Defaults to "A".
         **kwargs: Additional parameters (ignored)
 
-    Returns:
-        DNS validation result
-    """
-    if not domain:
-        return "❌ Domain parameter is required."
-
-    if not domain.strip():
-        return "❌ Domain cannot be empty."
-
-    try:
-        resolver = dns.resolver.Resolver()
-        resolver.timeout = 5
-        resolver.lifetime = 5
-        answers = resolver.resolve(domain.strip(), record_type.strip().upper())
-        result = f"✅ {record_type.strip().upper()} records for {domain}:\n"
-        for rdata in answers:
-            result += f"- {rdata}\n"
-        return result
-    except dns.resolver.NoAnswer:
-        return f"❌ No {record_type.strip().upper()} records found for {domain}."
-    except dns.exception.DNSException as e:
-        return f"❌ DNS query failed for {domain} ({record_type.strip().upper()}): {str(e)}"
-=======
-    def run(self, domain: str = None, record_type: str = "A", **kwargs) -> str:
-        """Validate DNS resolution for a domain.
-
-        Args:
-            domain: The domain name to validate
- record_type: The type of DNS record to retrieve (e.g., "A", "AAAA", "MX", "TXT").
- Defaults to "A".
-            **kwargs: Additional parameters (ignored)
-
         Returns:
             DNS validation result
         """
         if not domain:
-            return "❌ Domain parameter is required."
+ return "❌ Domain parameter is required."
 
         if not domain.strip():
-            return "❌ Domain cannot be empty."
+ return "❌ Domain cannot be empty."
 
         try:
-            resolver = dns.resolver.Resolver()
-            resolver.timeout = 5
-            resolver.lifetime = 5
-            answers = resolver.resolve(
-                domain.strip(), record_type.strip().upper())
-            result = f"✅ {record_type.strip().upper()} records for {domain}:\n"
-            for rdata in answers:
-                result += f"- {rdata}\n"
-            return result
+ resolver = dns.resolver.Resolver()
+ resolver.timeout = 5
+ resolver.lifetime = 5
+ answers = resolver.resolve(domain.strip(), record_type.strip().upper())
+ result = f"✅ {record_type.strip().upper()} records for {domain}:\n"
+ for rdata in answers:
+ result += f"- {rdata}\n"
+ return result
         except dns.resolver.NoAnswer:
-            return f"❌ No {record_type.strip().upper()} records found for {domain}."
+ return f"❌ No {record_type.strip().upper()} records found for {domain}."
         except dns.exception.DNSException as e:
-            return f"❌ DNS query failed for {domain} ({record_type.strip().upper()}): {str(e)}"
->>>>>>> 3dc26ae3
+ return f"❌ DNS query failed for {domain} ({record_type.strip().upper()}): {str(e)}"